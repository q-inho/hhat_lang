from __future__ import annotations

import importlib
import inspect
from typing import Any, Callable, Iterable, cast

<<<<<<< HEAD
from mypy.stubutil import NOT_IMPORTABLE_MODULES

=======
from hhat_lang.core.code.instructions import QInstrFlag
>>>>>>> c233454e
from hhat_lang.core.code.ir import BlockIR, InstrIR, InstrIRFlag, TypeIR
from hhat_lang.core.code.utils import InstrStatus
from hhat_lang.core.data.core import (
    CompositeLiteral,
    CompositeMixData,
    CompositeSymbol,
    CoreLiteral,
    Symbol,
)
from hhat_lang.core.data.variable import BaseDataContainer
from hhat_lang.core.error_handlers.errors import (
    ErrorHandler,
    InstrNotFoundError,
    InstrStatusError, HeapInvalidKeyError,
)
from hhat_lang.core.execution.abstract_base import BaseEvaluator
from hhat_lang.core.lowlevel.abstract_qlang import BaseLowLevelQLang
from hhat_lang.core.memory.core import IndexManager, MemoryManager
from hhat_lang.core.utils import Error, Ok, Result
from hhat_lang.dialects.heather.code.ast import Literal
from hhat_lang.dialects.heather.code.simple_ir_builder.ir import (
    IRArgs,
    IRBlock,
    IRInstr,
)


class LowLeveQLang(BaseLowLevelQLang):
    def init_qlang(self) -> tuple[str, ...]:
        code_list = (
            "OPENQASM 2.0;",
            'include "qelib1.inc";',
            f"qreg q[{self._num_idxs}];",
            f"creg c[{self._num_idxs}];",  # for now, creg num == qreg num
        )

        return code_list

    def end_qlang(self) -> tuple[str, ...]:
        """Provides the end of the code"""

        # TODO: check whether some qubits were previously measured and
        #  handle the rest appropriately

        return ("measure q -> c;",)

    def _gen_literal_int(self, literal: CoreLiteral) -> tuple[str, ...]:
        if literal in self._idx:
            (literal.type)
            return tuple(f"x q[{n}];" for n, k in enumerate(literal.bin) if k == "1")

    def _gen_literal_bool(self, literal: CoreLiteral) -> tuple[str, ...]:
        return tuple("x q[")

    def gen_literal(
        self, literal: CoreLiteral, **_kwargs: Any
    ) -> tuple[str, ...] | ErrorHandler:
        """Generate QASM code from literal data"""

        match literal.type:
            case "@int" | "@u2" | "@u3" | "@u4":
                return self._gen_literal_int(literal)

            case "@bool":
                return self._gen_literal_bool(literal)

            case _:
                raise NotImplementedError(
                    "Generating quantum literal not implemented yet."
                )

        return tuple(f"x q[{n}];" for n, k in enumerate(literal.bin) if k == "1")

    def gen_var(
        self, var: BaseDataContainer | Symbol, executor: BaseEvaluator
    ) -> tuple[str, ...] | ErrorHandler:
        """Generate QASM code from variable data"""

        var_data = executor.mem.heap[var if isinstance(var, Symbol) else var.name]
        code_tuple: tuple[str, ...] = ()

<<<<<<< HEAD
        match var_data:
            case BaseDataContainer():
                for member, data in var_data:
                    match data:
                        case Symbol():
                            d_res = self.gen_var(data, executor=self._executor)
=======
        for member, data in cast(Iterable[tuple[Any, Any]], var_data):

            match data:
                case Symbol():
                    d_res = self.gen_var(data, executor=self._executor)
>>>>>>> c233454e

                            if isinstance(d_res, tuple):
                                code_tuple += d_res

                            else:
                                return d_res

                        case CoreLiteral():
                            d_res = self.gen_literal(data)

                            if isinstance(d_res, tuple):
                                code_tuple += d_res

                            else:
                                return d_res

                        case CompositeSymbol():
                            # TODO: implement it
                            raise NotImplementedError()

                        case CompositeLiteral():
                            # TODO: implement it
                            raise NotImplementedError()

                        case CompositeMixData():
                            # TODO: implement it
                            raise NotImplementedError()

                        case InstrIR():
                            match res := self.gen_instrs(instr=data, executor=self._executor):
                                case Ok():
                                    code_tuple += res.result()

                                case Error():
                                    return res.result()

                                case ErrorHandler():
                                    return res

            case HeapInvalidKeyError():
                raise NotImplementedError()

        return code_tuple

    def gen_args(self, args: tuple[Any, ...], **kwargs: Any) -> Result | ErrorHandler:
        code_tuple: tuple[str, ...] = ()

        for k in args:
            match k:
                case Symbol():
                    res = self.gen_var(k, executor=self._executor)

                    if isinstance(res, tuple):
                        code_tuple += res

                    else:
                        return res

                case CoreLiteral():
                    res = self.gen_literal(k)

                    if isinstance(res, tuple):
                        code_tuple += res

                    else:
                        return res

                case CompositeSymbol():
                    # TODO: implement it
                    raise NotImplementedError()

                case CompositeLiteral():
                    # TODO: implement it
                    raise NotImplementedError()

                case CompositeMixData():
                    # TODO: implement it
                    raise NotImplementedError()

                case InstrIR():
                    match instr_res := self.gen_instrs(instr=k, **kwargs):
                        case Ok():
                            code_tuple += instr_res.result()

                        case Error():
                            return instr_res.result()

                        case ErrorHandler():
                            return instr_res

                case _:
                    # unknown case, needs investigation
                    raise NotImplementedError()

        return Ok(code_tuple)

    def gen_instrs(
        self, *, instr: InstrIR | BlockIR, **kwargs: Any
    ) -> Result | ErrorHandler:
        """
        Transforms each of the instructions into an OpenQASM v2 code or
        evaluate the code using the `executor` (H-hat dialect native
        executor) if it is classical instruction not supported by OpenQASM v2.

        Args:
            instr: InstrIR or BlockIR
            **kwargs: anything else

        Returns:
            A tuple with OpenQASM v2 code strings
        """

        if not isinstance(instr, InstrIR):
            return InstrNotFoundError(getattr(instr, "name", None))

        instr_module = importlib.import_module(
            name="hhat_lang.low_level.quantum_lang.openqasm.v2.instructions",
        )

        for name, obj in inspect.getmembers(instr_module, inspect.isclass):
            if (x := getattr(obj, "name", False)) and x == instr.name:

                skip_gen = (
                    getattr(obj, "flag", QInstrFlag.NONE) == QInstrFlag.SKIP_GEN_ARGS
                )

                if skip_gen:
                    args: tuple[Any, ...] = tuple(cast(Iterable[Any], instr.args))
                    if len(args) != 2:
                        return InstrStatusError(instr.name)

                    mask, body = args

                    body_cls = None
                    for n, o in inspect.getmembers(instr_module, inspect.isclass):
                        if getattr(o, "name", False) == body:
                            body_cls = o
                            break

                    if body_cls is None:
                        return InstrNotFoundError(body)

                    res_instr, res_status = obj()(
                        idxs=self._idx.in_use_by[self._qdata],
                        mask=mask,
                        body_instr=body_cls(),
                        executor=self._executor,
                    )
                else:
                    res_instr, res_status = obj()(
                        idxs=self._idx.in_use_by[self._qdata],
                        executor=self._executor,
                    )

                if res_status == InstrStatus.DONE:
                    return Ok(res_instr)

                return InstrStatusError(instr.name)

            # if openQASMv2.0 does not have the instruction, then falls
            # back to H-hat dialect to execute it
            else:
                # TODO: falls back to dialect execution
                raise NotImplementedError(f"low-level qlang instr error: {x} ({type(x)})")

        return InstrNotFoundError(instr.name)

    def gen_program(self, **kwargs: Any) -> str:
        """
        Produces the program as a string code written in OpenQASM v2.

        Args:
            **kwargs: any metadata that can be useful

        Returns:
            A string with the OpenQASM v2 code.
        """

        body_code = ""

        instr_module = importlib.import_module(
            "hhat_lang.low_level.quantum_lang.openqasm.v2.instructions"
        )

        for instr in self._code:  # type: ignore [attr-defined]
<<<<<<< HEAD
            if instr.args:
=======

            instr_cls = None
            for name, obj in inspect.getmembers(instr_module, inspect.isclass):
                if getattr(obj, "name", False) == instr.name:
                    instr_cls = obj
                    break

            skip_gen = False
            if instr_cls is not None:
                skip_gen = (
                    getattr(instr_cls, "flag", QInstrFlag.NONE)
                    == QInstrFlag.SKIP_GEN_ARGS
                )

            if instr.args and not skip_gen:

>>>>>>> c233454e
                match gen_args := self.gen_args(instr.args):
                    case Ok():
                        if gen_args.result():
                            body_code += "\n".join(gen_args.result()) + "\n"

                    # TODO: implement it better
                    case Error():
                        raise ValueError(gen_args.result())

                    case ErrorHandler():
                        raise gen_args

            match gen_instr := self.gen_instrs(
                instr=instr, idx=self._idx, executor=self._executor
            ):
                case Ok():
                    body_code += "\n".join(gen_instr.result())

                case Error():
                    raise gen_instr.result()

                # TODO: implement it better
                case ErrorHandler():
                    raise gen_instr

        if not body_code:
            return ""

        code = ""
        code += "\n".join(self.init_qlang()) + "\n\n"
        code += body_code
        code += "\n"
        code += "\n".join(self.end_qlang()) + "\n"
        return code

    def __call__(self, *args: Any, **kwargs: Any) -> Any:
        pass<|MERGE_RESOLUTION|>--- conflicted
+++ resolved
@@ -4,12 +4,7 @@
 import inspect
 from typing import Any, Callable, Iterable, cast
 
-<<<<<<< HEAD
-from mypy.stubutil import NOT_IMPORTABLE_MODULES
-
-=======
 from hhat_lang.core.code.instructions import QInstrFlag
->>>>>>> c233454e
 from hhat_lang.core.code.ir import BlockIR, InstrIR, InstrIRFlag, TypeIR
 from hhat_lang.core.code.utils import InstrStatus
 from hhat_lang.core.data.core import (
@@ -23,7 +18,8 @@
 from hhat_lang.core.error_handlers.errors import (
     ErrorHandler,
     InstrNotFoundError,
-    InstrStatusError, HeapInvalidKeyError,
+    InstrStatusError,
+    HeapInvalidKeyError,
 )
 from hhat_lang.core.execution.abstract_base import BaseEvaluator
 from hhat_lang.core.lowlevel.abstract_qlang import BaseLowLevelQLang
@@ -91,61 +87,49 @@
         var_data = executor.mem.heap[var if isinstance(var, Symbol) else var.name]
         code_tuple: tuple[str, ...] = ()
 
-<<<<<<< HEAD
-        match var_data:
-            case BaseDataContainer():
-                for member, data in var_data:
-                    match data:
-                        case Symbol():
-                            d_res = self.gen_var(data, executor=self._executor)
-=======
         for member, data in cast(Iterable[tuple[Any, Any]], var_data):
 
             match data:
                 case Symbol():
                     d_res = self.gen_var(data, executor=self._executor)
->>>>>>> c233454e
-
-                            if isinstance(d_res, tuple):
-                                code_tuple += d_res
-
-                            else:
-                                return d_res
-
-                        case CoreLiteral():
-                            d_res = self.gen_literal(data)
-
-                            if isinstance(d_res, tuple):
-                                code_tuple += d_res
-
-                            else:
-                                return d_res
-
-                        case CompositeSymbol():
-                            # TODO: implement it
-                            raise NotImplementedError()
-
-                        case CompositeLiteral():
-                            # TODO: implement it
-                            raise NotImplementedError()
-
-                        case CompositeMixData():
-                            # TODO: implement it
-                            raise NotImplementedError()
-
-                        case InstrIR():
-                            match res := self.gen_instrs(instr=data, executor=self._executor):
-                                case Ok():
-                                    code_tuple += res.result()
-
-                                case Error():
-                                    return res.result()
-
-                                case ErrorHandler():
-                                    return res
-
-            case HeapInvalidKeyError():
-                raise NotImplementedError()
+
+                    if isinstance(d_res, tuple):
+                        code_tuple += d_res
+
+                    else:
+                        return d_res
+
+                case CoreLiteral():
+                    d_res = self.gen_literal(data)
+
+                    if isinstance(d_res, tuple):
+                        code_tuple += d_res
+
+                    else:
+                        return d_res
+
+                case CompositeSymbol():
+                    # TODO: implement it
+                    raise NotImplementedError()
+
+                case CompositeLiteral():
+                    # TODO: implement it
+                    raise NotImplementedError()
+
+                case CompositeMixData():
+                    # TODO: implement it
+                    raise NotImplementedError()
+
+                case InstrIR():
+                    match res := self.gen_instrs(instr=data, executor=self._executor):
+                        case Ok():
+                            code_tuple += res.result()
+
+                        case Error():
+                            return res.result()
+
+                        case ErrorHandler():
+                            return res
 
         return code_tuple
 
@@ -185,6 +169,7 @@
                     raise NotImplementedError()
 
                 case InstrIR():
+
                     match instr_res := self.gen_instrs(instr=k, **kwargs):
                         case Ok():
                             code_tuple += instr_res.result()
@@ -225,6 +210,7 @@
         )
 
         for name, obj in inspect.getmembers(instr_module, inspect.isclass):
+
             if (x := getattr(obj, "name", False)) and x == instr.name:
 
                 skip_gen = (
@@ -290,9 +276,6 @@
         )
 
         for instr in self._code:  # type: ignore [attr-defined]
-<<<<<<< HEAD
-            if instr.args:
-=======
 
             instr_cls = None
             for name, obj in inspect.getmembers(instr_module, inspect.isclass):
@@ -309,8 +292,8 @@
 
             if instr.args and not skip_gen:
 
->>>>>>> c233454e
                 match gen_args := self.gen_args(instr.args):
+
                     case Ok():
                         if gen_args.result():
                             body_code += "\n".join(gen_args.result()) + "\n"
@@ -325,6 +308,7 @@
             match gen_instr := self.gen_instrs(
                 instr=instr, idx=self._idx, executor=self._executor
             ):
+
                 case Ok():
                     body_code += "\n".join(gen_instr.result())
 
